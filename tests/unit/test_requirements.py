--- conflicted
+++ resolved
@@ -157,11 +157,7 @@
         result = req.solve(DEFAULT_CONFIG, interface)
         assert result.accepted is True
         assert result.success is True  # Shell execution succeeded
-<<<<<<< HEAD
-        assert "not found" in result.error  # Works across different shell environments
-=======
         assert "Command not found" in result.error
->>>>>>> 0cb61d2b
 
     def test_command_exception_handling(self):
         """Test command requirement exception handling during execution."""

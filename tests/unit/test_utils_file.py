--- conflicted
+++ resolved
@@ -452,19 +452,11 @@
     def test_write_file_insufficient_space(self, mock_filesystem):
         """Test writing file when insufficient disk space."""
         # Save original total size and restore after test
-<<<<<<< HEAD
-        original_total_size = mock_all_file_operations.total_size
-
-        try:
-            # Set a small total size to avoid massive string allocation
-            mock_all_file_operations.total_size = 1000  # 1KB
-=======
         original_total_size = mock_filesystem.total_size
 
         try:
             # Set a small total size to avoid massive string allocation
             mock_filesystem.total_size = 1000  # 1KB
->>>>>>> 0cb61d2b
             huge_content = "x" * 2000  # 2KB, exceeds the 1KB limit
 
             with pytest.raises(OSError, match="Insufficient disk space"):
@@ -485,11 +477,7 @@
     def test_write_validation_with_minimum_space_requirements(self, mock_filesystem):
         """Test write validation with both insufficient space AND minimum space requirements."""
         # Save original total size and restore after test
-<<<<<<< HEAD
-        original_total_size = mock_all_file_operations.total_size
-=======
         original_total_size = mock_filesystem.total_size
->>>>>>> 0cb61d2b
 
         try:
             # Set manageable total size to avoid massive string allocation

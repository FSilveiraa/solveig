from enum import Enum
from urllib.parse import urlunparse

import instructor


class APIType(Enum):
    OPENAI = ("https", "api.openai.com", 443, "/v1")
    CHATGPT = OPENAI
    LOCAL = ("http", "localhost", 5001, "/v1")
    CLAUDE = ("https", "api.anthropic.com", 443, "/v1")
    ANTHROPIC = CLAUDE
    GEMINI = ("https", "generativelanguage.googleapis.com", 443, "/v1beta")

    def __init__(self, scheme: str, host: str, port: int, endpoint: str):
        self.scheme = scheme
        self.host = host
        self.port = port
        self.endpoint = endpoint

    @property
    def url(self) -> str:
        netloc = f"{self.host}:{self.port}"
        return urlunparse((self.scheme, netloc, self.endpoint, "", "", ""))


def get_instructor_client(
    api_type: APIType,
    api_key: str | None = None,
    url: str | None = None,
) -> instructor.Instructor:
    # NoneType throws error, but we don't want to enforce having an API key for local runs
    api_key = api_key or ""

    if api_type == APIType.OPENAI or api_type == APIType.LOCAL:
        try:
            from openai import OpenAI

<<<<<<< HEAD
            openai_client = OpenAI(api_key=api_key, base_url=url)
            return instructor.from_openai(openai_client, mode=instructor.Mode.JSON)
        except ImportError as error:
            raise ValueError(
                "OpenAI client not available. Install with: pip install openai"
            ) from error
=======
            client = OpenAI(api_key=api_key, base_url=url)
            return instructor.from_openai(client, mode=instructor.Mode.JSON)
        except ImportError as e:
            raise ValueError(
                "OpenAI client not available. Install with: pip install openai"
            ) from e
>>>>>>> 6b7e67cf
    elif api_type == APIType.CLAUDE or api_type == APIType.ANTHROPIC:
        try:
            from anthropic import Anthropic

            anthropic_client = Anthropic(api_key=api_key, base_url=url)
            return instructor.from_anthropic(
                anthropic_client, mode=instructor.Mode.JSON
            )
<<<<<<< HEAD
        except ImportError as error:
            raise ValueError(
                "Anthropic client not available. Install with: pip install anthropic"
            ) from error
=======
        except ImportError as e:
            raise ValueError(
                "Anthropic client not available. Install with: pip install anthropic"
            ) from e
>>>>>>> 6b7e67cf
    elif api_type == APIType.GEMINI:
        try:
            import google.generativeai as genai

            genai.configure(api_key=api_key)
            gemini_client = genai.GenerativeModel("gemini-pro")
            return instructor.from_gemini(gemini_client, mode=instructor.Mode.JSON)
<<<<<<< HEAD
        except ImportError as error:
            raise ValueError(
                "Google Generative AI client not available. Install with: pip install google-generativeai"
            ) from error
=======
        except ImportError as e:
            raise ValueError(
                "Google Generative AI client not available. Install with: pip install google-generativeai"
            ) from e
>>>>>>> 6b7e67cf
    else:
        raise ValueError(f"Unsupported API type: {api_type}")<|MERGE_RESOLUTION|>--- conflicted
+++ resolved
@@ -36,21 +36,12 @@
         try:
             from openai import OpenAI
 
-<<<<<<< HEAD
-            openai_client = OpenAI(api_key=api_key, base_url=url)
-            return instructor.from_openai(openai_client, mode=instructor.Mode.JSON)
-        except ImportError as error:
-            raise ValueError(
-                "OpenAI client not available. Install with: pip install openai"
-            ) from error
-=======
             client = OpenAI(api_key=api_key, base_url=url)
             return instructor.from_openai(client, mode=instructor.Mode.JSON)
         except ImportError as e:
             raise ValueError(
                 "OpenAI client not available. Install with: pip install openai"
             ) from e
->>>>>>> 6b7e67cf
     elif api_type == APIType.CLAUDE or api_type == APIType.ANTHROPIC:
         try:
             from anthropic import Anthropic
@@ -59,17 +50,10 @@
             return instructor.from_anthropic(
                 anthropic_client, mode=instructor.Mode.JSON
             )
-<<<<<<< HEAD
-        except ImportError as error:
-            raise ValueError(
-                "Anthropic client not available. Install with: pip install anthropic"
-            ) from error
-=======
         except ImportError as e:
             raise ValueError(
                 "Anthropic client not available. Install with: pip install anthropic"
             ) from e
->>>>>>> 6b7e67cf
     elif api_type == APIType.GEMINI:
         try:
             import google.generativeai as genai
@@ -77,16 +61,9 @@
             genai.configure(api_key=api_key)
             gemini_client = genai.GenerativeModel("gemini-pro")
             return instructor.from_gemini(gemini_client, mode=instructor.Mode.JSON)
-<<<<<<< HEAD
-        except ImportError as error:
-            raise ValueError(
-                "Google Generative AI client not available. Install with: pip install google-generativeai"
-            ) from error
-=======
         except ImportError as e:
             raise ValueError(
                 "Google Generative AI client not available. Install with: pip install google-generativeai"
             ) from e
->>>>>>> 6b7e67cf
     else:
         raise ValueError(f"Unsupported API type: {api_type}")